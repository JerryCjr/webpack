/*
	MIT License http://www.opensource.org/licenses/mit-license.php
	Author Tobias Koppers @sokra
*/
/*globals __resourceQuery */
if(module.hot) {
	function checkForUpdate(fromUpdate) {
<<<<<<< HEAD
		module.hot.check().then(function(updatedModules) {
=======
		module.hot.check(function(err, updatedModules) {
			if(err) {
				if(module.hot.status() in {
						abort: 1,
						fail: 1
					}) {
					console.warn("[HMR] Cannot apply update.");
					console.warn("[HMR] " + err.stack || err.message);
					console.warn("[HMR] You need to restart the application!");
				} else {
					console.warn("[HMR] Update failed: " + err.stack || err.message);
				}
				return;
			}
>>>>>>> 5cd6e7d0
			if(!updatedModules) {
				if(fromUpdate)
					console.log("[HMR] Update applied.");
				else
					console.warn("[HMR] Cannot find update.");
				return;
			}

			module.hot.apply({
				ignoreUnaccepted: true
			}, function(err, renewedModules) {
				if(err) {
					if(module.hot.status() in {
							abort: 1,
							fail: 1
						}) {
						console.warn("[HMR] Cannot apply update (Need to do a full reload!)");
						console.warn("[HMR] " + err.stack || err.message);
						console.warn("[HMR] You need to restart the application!");
					} else {
						console.warn("[HMR] Update failed: " + err.stack || err.message);
					}
					return;
				}

				require("./log-apply-result")(updatedModules, renewedModules);

				checkForUpdate(true);
			});
		}).catch(function(err) {
			if(module.hot.status() in {abort: 1, fail: 1}) {
				console.warn("[HMR] Cannot apply update.");
				console.warn("[HMR] " + err.stack || err.message);
				console.warn("[HMR] You need to restart the application!");
			} else {
				console.warn("[HMR] Update failed: " + err.stack || err.message);
			}
		});
	}

	process.on(__resourceQuery.substr(1) || "SIGUSR2", function() {
		if(module.hot.status() !== "idle") {
			console.warn("[HMR] Got signal but currently in " + module.hot.status() + " state.");
			console.warn("[HMR] Need to be in idle state to start hot update.");
			return;
		}

		checkForUpdate();
	});
} else {
	throw new Error("[HMR] Hot Module Replacement is disabled.");
}<|MERGE_RESOLUTION|>--- conflicted
+++ resolved
@@ -5,24 +5,7 @@
 /*globals __resourceQuery */
 if(module.hot) {
 	function checkForUpdate(fromUpdate) {
-<<<<<<< HEAD
 		module.hot.check().then(function(updatedModules) {
-=======
-		module.hot.check(function(err, updatedModules) {
-			if(err) {
-				if(module.hot.status() in {
-						abort: 1,
-						fail: 1
-					}) {
-					console.warn("[HMR] Cannot apply update.");
-					console.warn("[HMR] " + err.stack || err.message);
-					console.warn("[HMR] You need to restart the application!");
-				} else {
-					console.warn("[HMR] Update failed: " + err.stack || err.message);
-				}
-				return;
-			}
->>>>>>> 5cd6e7d0
 			if(!updatedModules) {
 				if(fromUpdate)
 					console.log("[HMR] Update applied.");
@@ -53,7 +36,10 @@
 				checkForUpdate(true);
 			});
 		}).catch(function(err) {
-			if(module.hot.status() in {abort: 1, fail: 1}) {
+			if(module.hot.status() in {
+					abort: 1,
+					fail: 1
+				}) {
 				console.warn("[HMR] Cannot apply update.");
 				console.warn("[HMR] " + err.stack || err.message);
 				console.warn("[HMR] You need to restart the application!");
