/*
	MIT License http://www.opensource.org/licenses/mit-license.php
	Author Tobias Koppers @sokra
*/
"use strict";

const identifierUtils = require("../util/identifier");

<<<<<<< HEAD
const validateOptions = require("schema-utils");
const schema = require("../../schemas/plugins/optimize/AggressiveSplittingPlugin.json");

function moveModuleBetween(oldChunk, newChunk) {
	return function(module) {
=======
const moveModuleBetween = (oldChunk, newChunk) => {
	return module => {
>>>>>>> 6bb24367
		oldChunk.moveModule(module, newChunk);
	};
};

const isNotAEntryModule = entryModule => {
	return module => {
		return entryModule !== module;
	};
};

const copyWithReason = obj => {
	const newObj = {};
	Object.keys(obj).forEach(key => {
		newObj[key] = obj[key];
	});
	if(!newObj.reasons || newObj.reasons.indexOf("aggressive-splitted") < 0)
		newObj.reasons = (newObj.reasons || []).concat("aggressive-splitted");
	return newObj;
};

class AggressiveSplittingPlugin {
	constructor(options) {
		validateOptions(schema, options || {}, "Aggressive Splitting Plugin");

		this.options = options || {};
		if(typeof this.options.minSize !== "number") this.options.minSize = 30 * 1024;
		if(typeof this.options.maxSize !== "number") this.options.maxSize = 50 * 1024;
		if(typeof this.options.chunkOverhead !== "number") this.options.chunkOverhead = 0;
		if(typeof this.options.entryChunkMultiplicator !== "number") this.options.entryChunkMultiplicator = 1;
	}
	apply(compiler) {
		compiler.plugin("this-compilation", (compilation) => {
			compilation.plugin("optimize-chunks-advanced", (chunks) => {
				// Precompute stuff
				const nameToModuleMap = new Map();
				compilation.modules.forEach(m => {
					const name = identifierUtils.makePathsRelative(compiler.context, m.identifier(), compilation.cache);
					nameToModuleMap.set(name, m);
				});

				const savedSplits = compilation.records && compilation.records.aggressiveSplits || [];
				const usedSplits = compilation._aggressiveSplittingSplits ?
					savedSplits.concat(compilation._aggressiveSplittingSplits) : savedSplits;

				const minSize = this.options.minSize;
				const maxSize = this.options.maxSize;
				// 1. try to restore to recorded splitting
				for(let j = 0; j < usedSplits.length; j++) {
					const splitData = usedSplits[j];
					const selectedModules = splitData.modules.map(name => nameToModuleMap.get(name));

					// Does the modules exist at all?
					if(selectedModules.every(Boolean)) {

						// Find all chunks containing all modules in the split
						for(let i = 0; i < chunks.length; i++) {
							const chunk = chunks[i];

							// Cheap check if chunk is suitable at all
							if(chunk.getNumberOfModules() < splitData.modules.length)
								continue;

							// Check if all modules are in the chunk
							if(selectedModules.every(m => chunk.containsModule(m))) {

								// Is chunk identical to the split or do we need to split it?
								if(chunk.getNumberOfModules() > splitData.modules.length) {
									// split the chunk into two parts
									const newChunk = compilation.addChunk();
									selectedModules.forEach(moveModuleBetween(chunk, newChunk));
									chunk.split(newChunk);
									chunk.name = null;
									newChunk._fromAggressiveSplitting = true;
									if(j < savedSplits.length)
										newChunk._fromAggressiveSplittingIndex = j;
									if(splitData.id !== null && splitData.id !== undefined) {
										newChunk.id = splitData.id;
									}
									newChunk.origins = chunk.origins.map(copyWithReason);
									chunk.origins = chunk.origins.map(copyWithReason);
									return true;
								} else { // chunk is identical to the split
									if(j < savedSplits.length)
										chunk._fromAggressiveSplittingIndex = j;
									chunk.name = null;
									if(splitData.id !== null && splitData.id !== undefined) {
										chunk.id = splitData.id;
									}
								}
							}
						}
					}
				}

				// 2. for any other chunk which isn't splitted yet, split it
				for(let i = 0; i < chunks.length; i++) {
					const chunk = chunks[i];
					const size = chunk.size(this.options);
					if(size > maxSize && chunk.getNumberOfModules() > 1) {
						const newChunk = compilation.addChunk();
						const modules = chunk.getModules()
							.filter(isNotAEntryModule(chunk.entryModule))
							.sort((a, b) => {
								a = a.identifier();
								b = b.identifier();
								if(a > b) return 1;
								if(a < b) return -1;
								return 0;
							});
						for(let k = 0; k < modules.length; k++) {
							chunk.moveModule(modules[k], newChunk);
							const newSize = newChunk.size(this.options);
							const chunkSize = chunk.size(this.options);
							// break early if it's fine
							if(chunkSize < maxSize && newSize < maxSize && newSize >= minSize && chunkSize >= minSize)
								break;
							if(newSize > maxSize && k === 0) {
								// break if there is a single module which is bigger than maxSize
								break;
							}
							if(newSize > maxSize || chunkSize < minSize) {
								// move it back
								newChunk.moveModule(modules[k], chunk);
								// check if it's fine now
								if(newSize < maxSize && newSize >= minSize && chunkSize >= minSize)
									break;
							}
						}
						if(newChunk.getNumberOfModules() > 0) {
							chunk.split(newChunk);
							chunk.name = null;
							newChunk.origins = chunk.origins.map(copyWithReason);
							chunk.origins = chunk.origins.map(copyWithReason);
							compilation._aggressiveSplittingSplits = (compilation._aggressiveSplittingSplits || []).concat({
								modules: newChunk.mapModules(m => identifierUtils.makePathsRelative(compiler.context, m.identifier(), compilation.cache))
							});
							return true;
						} else {
							chunks.splice(chunks.indexOf(newChunk), 1);
						}
					}
				}
			});
			compilation.plugin("record-hash", (records) => {
				// 3. save to made splittings to records
				const minSize = this.options.minSize;
				if(!records.aggressiveSplits) records.aggressiveSplits = [];
				const newSplits = [];
				let splittingInvalid = false;
				compilation.chunks.forEach((chunk) => {
					if(chunk.hasEntryModule()) return;
					const size = chunk.size(this.options);
					const incorrectSize = size < minSize;
					const modules = chunk.mapModules(m => identifierUtils.makePathsRelative(compiler.context, m.identifier(), compilation.cache));
					if(typeof chunk._fromAggressiveSplittingIndex === "undefined") {
						if(incorrectSize) return;
						// this is a new chunk splitting, we record it so we reuse it next time
						chunk.recorded = true;
						newSplits.push({
							modules: modules,
							hash: chunk.hash,
							id: chunk.id
						});
					} else {
						const splitData = records.aggressiveSplits[chunk._fromAggressiveSplittingIndex];
						if(splitData.hash !== chunk.hash || incorrectSize) {
							if(chunk._fromAggressiveSplitting) {
								chunk._aggressiveSplittingInvalid = true;
								splitData.invalid = true;
								splittingInvalid = true;
							} else {
								splitData.hash = chunk.hash;
							}
						}
					}
				});
				if(splittingInvalid) {
					records.aggressiveSplits = records.aggressiveSplits.filter((splitData) => {
						return !splitData.invalid;
					});
				} else {
					records.aggressiveSplits = records.aggressiveSplits.concat(newSplits);
				}
			});
			compilation.plugin("need-additional-seal", (callback) => {
				const invalid = compilation.chunks.some((chunk) => {
					return chunk._aggressiveSplittingInvalid;
				});
				if(invalid)
					return true;
			});
		});
	}
}
module.exports = AggressiveSplittingPlugin;<|MERGE_RESOLUTION|>--- conflicted
+++ resolved
@@ -5,17 +5,11 @@
 "use strict";
 
 const identifierUtils = require("../util/identifier");
-
-<<<<<<< HEAD
 const validateOptions = require("schema-utils");
 const schema = require("../../schemas/plugins/optimize/AggressiveSplittingPlugin.json");
 
-function moveModuleBetween(oldChunk, newChunk) {
-	return function(module) {
-=======
 const moveModuleBetween = (oldChunk, newChunk) => {
 	return module => {
->>>>>>> 6bb24367
 		oldChunk.moveModule(module, newChunk);
 	};
 };
