/*
	MIT License http://www.opensource.org/licenses/mit-license.php
	Author Tobias Koppers @sokra
*/
var ConcatSource = require("webpack-core/lib/ConcatSource");
var OriginalSource = require("webpack-core/lib/OriginalSource");
var Template = require("./Template");

function accessorToObjectAccess(accessor) {
	return accessor.map(function(a) {
		return "[" + JSON.stringify(a) + "]";
	}).join("");
}

function accessorAccess(base, accessor) {
	accessor = [].concat(accessor);
	return accessor.map(function(a, idx) {
		a = base + accessorToObjectAccess(accessor.slice(0, idx+1));
		if(idx === accessor.length - 1) return a;
		return a + " = " + a + " || {}";
	}).join(", ");
}

function UmdMainTemplatePlugin(name, optionalAmdExternalAsGlobal) {
	this.name = name;
	this.optionalAmdExternalAsGlobal = optionalAmdExternalAsGlobal;
}
module.exports = UmdMainTemplatePlugin;
UmdMainTemplatePlugin.prototype.apply = function(mainTemplate) {
	mainTemplate.plugin("render", function(source, chunk, hash) {
		var externals = chunk.modules.filter(function(m) {
			return m.external;
		});
		var optionalExternals = [], requiredExternals = [];
		if (this.optionalAmdExternalAsGlobal) {
			externals.forEach(function(m) {
				if (m.optional) optionalExternals.push(m); else requiredExternals.push(m);
			});
			externals = requiredExternals.concat(optionalExternals);
		} else
			requiredExternals = externals;

		function replaceKeys(str) {
			return (str
				.replace(Template.REGEXP_HASH, hash)
				.replace(Template.REGEXP_CHUNKHASH, chunk.renderedHash)
				.replace(Template.REGEXP_ID, chunk.id)
				.replace(Template.REGEXP_NAME, chunk.name || chunk.id));
		}
		function externalsDepsArray(modules) {
			modules || (modules = externals);
			return "[" + replaceKeys(modules.map(function(m) {
				return JSON.stringify(typeof m.request === "object" ? m.request.amd : m.request);
			}).join(", ")) + "]";
		}
		function externalsRootArray(modules) {
			modules || (modules = externals);
			return replaceKeys(modules.map(function(m) {
				var request = m.request;
				if(typeof request === "object") request = request.root;
				return "root" + accessorToObjectAccess([].concat(request));
			}).join(", "));
		}
		function externalsRequireArray(type) {
			return replaceKeys(externals.map(function(m) {
				var request = m.request;
				if(typeof request === "object") request = request[type];
				if(Array.isArray(request)) {
					var expr = "require(" + JSON.stringify(request[0]) + ")" + accessorToObjectAccess(request.slice(1));
				} else
					var expr = "require(" + JSON.stringify(request) + ")";
				if(m.optional) {
					expr = "(function webpackLoadOptionalExternalModule() { try { return " + expr + "; } catch(e) {} }())";
				}
				return expr;
			}).join(", "));
		}
		function externalsArguments(modules) {
			modules || (modules = externals);
			return modules.map(function(m) {
				return "__WEBPACK_EXTERNAL_MODULE_" + m.id + "__";
			}).join(", ");
		}
		var amdFactory = optionalExternals.length > 0 ?
		"(function webpackLoadOptionalExternalModuleAmd(" + externalsArguments(requiredExternals) + ") { " +
		(requiredExternals.length ?
		"return factory(" + externalsArguments(requiredExternals) + ", " + externalsRootArray(optionalExternals) + "); })"
		:
		"return factory(" + externalsRootArray(optionalExternals) + "); })"
		) :
		"factory";
		return new ConcatSource(new OriginalSource(
			"(function webpackUniversalModuleDefinition(root, factory) {\n" +
			"	if(typeof exports === 'object' && typeof module === 'object')\n" +
			"		module.exports = factory(" + externalsRequireArray("commonjs2") + ");\n" +
			"	else if(typeof define === 'function' && define.amd)\n" +
			(requiredExternals.length > 0 ?
			"		define(" + externalsDepsArray(requiredExternals) + ", " + amdFactory + ");\n"
			:
			"		define(" + amdFactory + ");\n"
			) +
			(this.name ?
			"	else if(typeof exports === 'object')\n" +
			"		exports[" + JSON.stringify(replaceKeys([].concat(this.name).pop())) + "] = factory(" + externalsRequireArray("commonjs") + ");\n" +
			"	else\n" +
			"		" + replaceKeys(accessorAccess("root", this.name)) + " = factory(" + externalsRootArray() + ");\n"
			:
			"	else {\n" +
			(externals.length > 0 ?
			"		var a = typeof exports === 'object' ? factory(" + externalsRequireArray("commonjs") + ") : factory(" + externalsRootArray() + ");\n"
			:
			"		var a = factory();\n"
			) +
			"		for(var i in a) (typeof exports === 'object' ? exports : root)[i] = a[i];\n" +
			"	}\n"
			) +
<<<<<<< HEAD
			"})(this, function(" + externalsArguments() + ") {\nreturn ", "webpack/universalModuleDefinition"), source, "\n})\n");
=======
			"})(this, function(" + externalsArguments + ") {\nreturn ", "webpack/universalModuleDefinition"), source, "\n});\n");
>>>>>>> 2f781519
	}.bind(this));
	mainTemplate.plugin("global-hash", function(chunk) {
		if(Template.REGEXP_HASH.test([].concat(this.name || "").join("|")))
			return true;
	}.bind(this));
	mainTemplate.plugin("hash", function(hash) {
		hash.update("umd");
		hash.update(this.name + "");
	}.bind(this));
};<|MERGE_RESOLUTION|>--- conflicted
+++ resolved
@@ -114,11 +114,7 @@
 			"		for(var i in a) (typeof exports === 'object' ? exports : root)[i] = a[i];\n" +
 			"	}\n"
 			) +
-<<<<<<< HEAD
-			"})(this, function(" + externalsArguments() + ") {\nreturn ", "webpack/universalModuleDefinition"), source, "\n})\n");
-=======
-			"})(this, function(" + externalsArguments + ") {\nreturn ", "webpack/universalModuleDefinition"), source, "\n});\n");
->>>>>>> 2f781519
+			"})(this, function(" + externalsArguments() + ") {\nreturn ", "webpack/universalModuleDefinition"), source, "\n});\n");
 	}.bind(this));
 	mainTemplate.plugin("global-hash", function(chunk) {
 		if(Template.REGEXP_HASH.test([].concat(this.name || "").join("|")))
