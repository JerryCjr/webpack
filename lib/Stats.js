--- conflicted
+++ resolved
@@ -109,15 +109,13 @@
 	if(showTimings && this.startTime && this.endTime) {
 		obj.time = this.endTime - this.startTime;
 	}
-<<<<<<< HEAD
 	if(compilation.needAdditionalPass) {
-		obj.needAdditionalPass = true
-=======
+		obj.needAdditionalPass = true;
+	}
 	if(showPublicPath) {
 		obj.publicPath = this.compilation.mainTemplate.getPublicPath({
 			hash: this.compilation.hash
 		});
->>>>>>> 0bc887a0
 	}
 	if(showAssets) {
 		var assetsByFile = {};
