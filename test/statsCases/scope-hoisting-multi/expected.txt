<<<<<<< HEAD
Hash: 4c83d9a3d06dc81f17f0e61b6fb38188938145ae
Child
    Hash: 4c83d9a3d06dc81f17f0
=======
Hash: 9a1ba44f60599afb5d545ba55a77112cca5f2a42
Child
    Hash: 9a1ba44f60599afb5d54
>>>>>>> 9e5765f1
    Time: Xms
       [0] (webpack)/test/statsCases/scope-hoisting-multi/common2.js 25 bytes {3} {4} [built]
       [1] (webpack)/test/statsCases/scope-hoisting-multi/common_lazy_shared.js 25 bytes {0} {1} {2} [built]
       [2] (webpack)/test/statsCases/scope-hoisting-multi/vendor.js 25 bytes {5} [built]
       [3] (webpack)/test/statsCases/scope-hoisting-multi/common.js 37 bytes {3} {4} [built]
       [4] (webpack)/test/statsCases/scope-hoisting-multi/common_lazy.js 25 bytes {1} {2} [built]
       [5] (webpack)/test/statsCases/scope-hoisting-multi/lazy_shared.js 31 bytes {0} [built]
       [6] (webpack)/test/statsCases/scope-hoisting-multi/first.js 207 bytes {3} [built]
       [7] (webpack)/test/statsCases/scope-hoisting-multi/module_first.js 31 bytes {3} [built]
       [8] (webpack)/test/statsCases/scope-hoisting-multi/lazy_first.js 55 bytes {2} [built]
       [9] (webpack)/test/statsCases/scope-hoisting-multi/second.js 177 bytes {4} [built]
      [10] (webpack)/test/statsCases/scope-hoisting-multi/lazy_second.js 55 bytes {1} [built]
Child
<<<<<<< HEAD
    Hash: e61b6fb38188938145ae
=======
    Hash: 5ba55a77112cca5f2a42
>>>>>>> 9e5765f1
    Time: Xms
       [0] (webpack)/test/statsCases/scope-hoisting-multi/common_lazy_shared.js 25 bytes {0} {1} {2} [built]
       [1] (webpack)/test/statsCases/scope-hoisting-multi/vendor.js 25 bytes {5} [built]
           ModuleConcatenation bailout: Module is an entry point
       [2] (webpack)/test/statsCases/scope-hoisting-multi/common.js + 1 modules 62 bytes {3} {4} [built]
       [3] (webpack)/test/statsCases/scope-hoisting-multi/common_lazy.js 25 bytes {1} {2} [built]
       [4] (webpack)/test/statsCases/scope-hoisting-multi/first.js + 1 modules 248 bytes {4} [built]
           ModuleConcatenation bailout: Module is an entry point
           ModuleConcatenation bailout: Cannot concat with (webpack)/test/statsCases/scope-hoisting-multi/common.js
           ModuleConcatenation bailout: Cannot concat with (webpack)/test/statsCases/scope-hoisting-multi/vendor.js (<- Module is an entry point)
       [5] (webpack)/test/statsCases/scope-hoisting-multi/lazy_shared.js 31 bytes {0} [built]
           ModuleConcatenation bailout: Module is referenced from these modules with unsupported syntax: (webpack)/test/statsCases/scope-hoisting-multi/first.js (referenced with import()), (webpack)/test/statsCases/scope-hoisting-multi/second.js (referenced with import())
       [6] (webpack)/test/statsCases/scope-hoisting-multi/second.js 177 bytes {3} [built]
           ModuleConcatenation bailout: Module is an entry point
       [7] (webpack)/test/statsCases/scope-hoisting-multi/lazy_second.js 55 bytes {1} [built]
           ModuleConcatenation bailout: Module is referenced from these modules with unsupported syntax: (webpack)/test/statsCases/scope-hoisting-multi/second.js (referenced with import())
       [8] (webpack)/test/statsCases/scope-hoisting-multi/lazy_first.js 55 bytes {2} [built]
           ModuleConcatenation bailout: Module is referenced from these modules with unsupported syntax: (webpack)/test/statsCases/scope-hoisting-multi/first.js (referenced with import())<|MERGE_RESOLUTION|>--- conflicted
+++ resolved
@@ -1,12 +1,6 @@
-<<<<<<< HEAD
-Hash: 4c83d9a3d06dc81f17f0e61b6fb38188938145ae
+Hash: 0758b2e4b34e9e2299b4cf1121d95bbe7721c1f3
 Child
-    Hash: 4c83d9a3d06dc81f17f0
-=======
-Hash: 9a1ba44f60599afb5d545ba55a77112cca5f2a42
-Child
-    Hash: 9a1ba44f60599afb5d54
->>>>>>> 9e5765f1
+    Hash: 0758b2e4b34e9e2299b4
     Time: Xms
        [0] (webpack)/test/statsCases/scope-hoisting-multi/common2.js 25 bytes {3} {4} [built]
        [1] (webpack)/test/statsCases/scope-hoisting-multi/common_lazy_shared.js 25 bytes {0} {1} {2} [built]
@@ -20,11 +14,7 @@
        [9] (webpack)/test/statsCases/scope-hoisting-multi/second.js 177 bytes {4} [built]
       [10] (webpack)/test/statsCases/scope-hoisting-multi/lazy_second.js 55 bytes {1} [built]
 Child
-<<<<<<< HEAD
-    Hash: e61b6fb38188938145ae
-=======
-    Hash: 5ba55a77112cca5f2a42
->>>>>>> 9e5765f1
+    Hash: cf1121d95bbe7721c1f3
     Time: Xms
        [0] (webpack)/test/statsCases/scope-hoisting-multi/common_lazy_shared.js 25 bytes {0} {1} {2} [built]
        [1] (webpack)/test/statsCases/scope-hoisting-multi/vendor.js 25 bytes {5} [built]
